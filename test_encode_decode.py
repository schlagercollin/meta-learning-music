import music21 as m21
from collections import defaultdict
from dataset.data_utils import encode, decode, get_vocab


def new_encode(stream, note_min=60, note_max=108):

    # Stores tuples of (instrument, note(s), offset, duration)
    all_elements = []

    instruments = set()

    partitioned = m21.instrument.partitionByInstrument(stream)
    for idx, part in enumerate(partitioned):
        part.write('midi', "part-{}.mid".format(idx+1))
        # print(f"NEW PART with {len(part.flat)} and instrument {next(part.flat).instrumentName}")
        for element in part.flat:
            if isinstance(element, m21.instrument.Instrument):
                cur_instrument = str(element.instrumentName).replace(" ", "")
                instruments.add(cur_instrument)

            elif isinstance(element, m21.note.Note):
                if cur_instrument != "None":
                    all_elements.append((cur_instrument, int(element.pitch.midi), element.offset, element.duration.quarterLength))

            elif isinstance(element, m21.note.Rest):
                if cur_instrument != "None":
                    all_elements.append((cur_instrument, 0, element.offset, element.duration.quarterLength))

            elif isinstance(element, m21.chord.Chord):
                if cur_instrument != "None":
                    all_elements.append((cur_instrument, [int(pitch.midi) for pitch in element.pitches], element.offset, element.duration.quarterLength))

    print(instruments)

    # Now we have to sort all of the notes by offset
    sorted_elements = sorted(all_elements, key=lambda x: x[2])
    encoding = []

    instruments = set()

    for idx, element in enumerate(sorted_elements[:-1]):
        instr, pitches, offset, duration = element
        advance = sorted_elements[idx+1][2] - offset

        instruments.add(instr)

        if isinstance(pitches, list):
            allowed_pitches = [pitch for pitch in pitches if pitch in range(note_min, note_max+1)]

            for pitch in pitches:
                encoding += [instr, pitch, duration, 0]

            # Manually change the last note's advance value, if we actually added any notes
            if len(allowed_pitches) > 0:
                encoding[-1] = advance

        elif isinstance(pitches, int):
            if pitches == 0 or pitches in range(note_min, note_max+1):
                encoding += [instr, pitches, duration, advance]

    print(instruments)

    return encoding

def new_decode(encoding):
    assert len(encoding)%4 == 0

    full_stream = m21.stream.Stream()

    encoding_by_instrument = defaultdict(list)

    quadruplets = (encoding[i:i+4] for i in range(0, len(encoding), 4))
    for instrument_name, pitch, duration, advance in quadruplets:
        encoding_by_instrument[instrument_name].append((pitch, duration, advance))

    for instrument_name, encoding in encoding_by_instrument.items():
        inst_stream = m21.stream.Stream()
        cur_offset = 0.0

        if instrument_name == "Voice":
            instrument = m21.instrument.Vocalist()
        else:
            instrument = eval("m21.instrument.{}()".format(instrument_name))

        inst_stream.insert(cur_offset, instrument)

        for pitch, duration, advance in encoding:
            m21_duration = m21.duration.Duration(duration)
            if pitch == 0:
                note = m21.note.Rest(duration=m21_duration)
            else:
                note = m21.note.Note(pitch, duration=m21_duration)

            inst_stream.insert(cur_offset, note)
            cur_offset += advance

        full_stream.append(inst_stream)




    # The offset value of the current note / rest / chord
    # cur_offset = 0.0
    # prev_offset = 0.0

<<<<<<< HEAD
    # quadruplets = (encoding[i:i+4] for i in range(0, len(encoding), 4))
    # for instrument_name, pitch, duration, advance in quadruplets:
    #     m21_duration = m21.duration.Duration(duration)

    #     if instrument_name == "Voice":
    #         instrument = m21.instrument.Vocalist()
    #     else:
    #         instrument = eval("m21.instrument.{}()".format(instrument_name))
=======
    instruments = set()

    quadruplets = (encoding[i:i+4] for i in range(0, len(encoding), 4))
    for instrument_name, pitch, duration, advance in quadruplets:
        m21_duration = m21.duration.Duration(duration)

        instruments.add(instrument_name)

        if instrument_name == "Voice":
            instrument = m21.instrument.Vocalist()
        else:
            instrument = eval("m21.instrument.{}()".format(instrument_name))
>>>>>>> c8dc8881

    #     if pitch == 0:
    #         note = m21.note.Rest(duration=m21_duration)
    #     else:
    #         note = m21.note.Note(pitch, duration=m21_duration)

    #     # if cur_offset == 0 or cur_offset != prev_offset:
    #     full_stream.insert(cur_offset, instrument_name)
    #     full_stream.insert(cur_offset, note)

    #     prev_offset = cur_offset
    #     cur_offset += advance

    print(instruments)
    return full_stream


stream = m21.converter.parse("./TRBFQAY128E078F6C1-all.mid")
encoding = new_encode(stream)
decoded = new_decode(encoding)
decoded.write('midi', 'new_decode_test.mid')<|MERGE_RESOLUTION|>--- conflicted
+++ resolved
@@ -104,16 +104,6 @@
     # cur_offset = 0.0
     # prev_offset = 0.0
 
-<<<<<<< HEAD
-    # quadruplets = (encoding[i:i+4] for i in range(0, len(encoding), 4))
-    # for instrument_name, pitch, duration, advance in quadruplets:
-    #     m21_duration = m21.duration.Duration(duration)
-
-    #     if instrument_name == "Voice":
-    #         instrument = m21.instrument.Vocalist()
-    #     else:
-    #         instrument = eval("m21.instrument.{}()".format(instrument_name))
-=======
     instruments = set()
 
     quadruplets = (encoding[i:i+4] for i in range(0, len(encoding), 4))
@@ -126,7 +116,6 @@
             instrument = m21.instrument.Vocalist()
         else:
             instrument = eval("m21.instrument.{}()".format(instrument_name))
->>>>>>> c8dc8881
 
     #     if pitch == 0:
     #         note = m21.note.Rest(duration=m21_duration)
